# -------------------------------------------------------------------------
# Copyright (c) Microsoft Corporation. All rights reserved.
# Licensed under the MIT License.
# --------------------------------------------------------------------------

import ast
import logging
from enum import IntEnum
import numpy
import onnx
import onnx.helper as helper
import typing
from . import onnx_types as types
from .irbuilder import IRBuilder
from . import analysis as analysis
from . import type_annotation as ta
from . import values as values
from .onnx_opset import opset15
from .values import (
    ConstValue, AttrRef, Dynamic, OnnxFunction, Op, DynamicKind,
    DebugInfo)


logger = logging.getLogger("onnx-script")


# Python-to-IR converter:


def not_allowed(construct):
    return construct + "not supported."


class TranslationError(Exception):
    def __init__(self, *args: object) -> None:
        super().__init__(*args)


def warn(msg):
    logger.warning(msg)


def fail(msg):
    raise TranslationError(msg)


def fail_if(cond, msg):
    if cond:
        raise TranslationError(msg)


def ignore(cond, msg):
    if cond:
        warn(msg)


# Utility to convert a python value to TensorProto:
def py_type_to_onnx_type(pytype: type, converter):
    if pytype is bool:
        return onnx.TensorProto.BOOL
    if pytype is int:
        return onnx.TensorProto.INT64
    if pytype is float:
        return onnx.TensorProto.FLOAT
    if pytype is str:
        return onnx.TensorProto.STRING
    fail(DebugInfo(pytype, converter).msg(
        f"Tensor conversion of element of type {pytype} is not implemented"))


def pyvalue_to_tensor(tensor_name: str, pyvalue, converter):
    if isinstance(pyvalue, list):
        if len(pyvalue) == 0:
            fail(DebugInfo(pyvalue, converter).msg(
                "Cannot convert an empty list to tensor"))
        pytype = type(pyvalue[0])
        if not all([isinstance(e, pytype) for e in pyvalue]):
            fail(DebugInfo(pyvalue, converter).msg(
                "Cannot convert an list with elements of different types to tensor"))
        return helper.make_tensor(
            tensor_name, py_type_to_onnx_type(pytype, converter), [len(pyvalue)], pyvalue)

    onnx_type = py_type_to_onnx_type(type(pyvalue), converter)
    if onnx_type is onnx.TensorProto.BOOL:
        return helper.make_tensor(
            tensor_name, onnx_type, [], [int(pyvalue)])
    if onnx_type is onnx.TensorProto.STRING:
        return helper.make_tensor(
            tensor_name, onnx_type, [], vals=[pyvalue.encode('utf-8')])

    return helper.make_tensor(tensor_name, onnx_type, [], [pyvalue])


# map from python operators to ONNX ops
primop_map = {
    ast.Add: "Add",
    ast.Div: "Div",
    ast.Eq: "Equal",
    ast.Gt: "Greater",
    ast.GtE: "GreaterOrEqual",
    ast.Lt: "Less",
    ast.LtE: "LessOrEqual",
    ast.MatMult: "MatMul",
    ast.Mod: "Mod",
    ast.Mult: "Mul",
    ast.Not: "Not",
    ast.NotEq: 'NotEqual',
    ast.Pow: "Pow",
    ast.Sub: "Sub",
    ast.USub: "Neg",
}


def _known_modules():
    import onnxscript
    import onnxscript.onnx_types
    import onnxscript.onnx_opset
    res = {
        'numpy': numpy,
        'np': numpy,
        'onnx': onnx,
        'onnx.helper': onnx.helper,
        'onnxscript': onnxscript,
        'onnxscript.onnx_opset': onnxscript.onnx_opset,
        'onnxscript.values': onnxscript.values,
        'onnxscript.onnx_types': onnxscript.onnx_types,
    }
    for att in dir(onnxscript.onnx_opset):
        if att.startswith('opset'):
            res['onnxscript.onnx_opset.%s' % att] = getattr(onnxscript.onnx_opset, att)
    return res


class ConverterExpressionKind(IntEnum):
    ANY = 0
    CONST = 1


class ConverterExpression:

    def __init__(self, name: typing.Union[str, typing.List[str]],
                 kind: ConverterExpressionKind):
        self.name = name
        self.kind = kind

    def is_const(self):
        return self.kind == ConverterExpressionKind.CONST


class Converter:
    """
    Main class to translate python code into ONNX operators.

    :param ir_builder: convert AST node into ONNX structures,
        if None, class :class:`onnxscript.irbuilder.IRBuilder` is used

    The class uses logger `onnx-script`. Logging can be enabled with the following code:

    ::

        import logging
        logging.basicConfig(level=logging.DEBUG)

    Or if you need to enable only the logger used by this module:

    ::

        import logging
        logger = logging.getLogger('onnx-script')
        logger.setLevel(logging.DEBUG)
        console = logging.StreamHandler()
        logger.addHandler(console)
    """

    def __init__(self, ir_builder=None, opset=None, global_names=None, source=None,
                 default_opset=None):
        self.ir_builder = ir_builder or IRBuilder()
        self.known_modules = _known_modules()
        self.source = source
        if (global_names is None):
            # TODO: Cleanup: This should be eventually removed.
            self.globals = {"int": int, "float": float, "str": str}
        else:
            self.globals = global_names
        self.pure_modules = ["onnxscript"]
        self.this_module = opset
        self.default_opset_ = default_opset

    @property
    def default_opset(self):
        if self.default_opset_ is None:
            if self.current_fn is None:
                raise RuntimeError("Unable to return a default opset, None was detected yet.")
            warn("No default opset was defined or detected in function %r, "
                 "the converter uses opset 15." % (self.current_fn.name, ))
            return opset15
        return self.default_opset_

    def set_default_opset(self, opset, node):
        if opset.domain != '':
            return
        if self.default_opset_ is not None:
            if (opset.domain != self.default_opset_.domain or
                    opset.version != self.default_opset_.version):
                fail(DebugInfo(node, self).msg(
                    "Two distincts opset were used (%r != %r)." % (
                        opset, self.default_opset_)))
        else:
            self.default_opset_ = opset

    def init_function_translation(self):
        """Initialize self for translating a new function."""
        self.outer = []
        self.current_fn = None
        self.nextvar = 0
        self.used_vars = set()
        self.locals = [{}]

    def enter_scope(self, name, parent_node):
        self.outer.insert(0, self.current_fn)
        self.current_fn = self.ir_builder.new_function(name)
        self.locals.insert(0, {})
        logger.debug("Converter:enter_scope:%d:node:%s", len(self.locals), type(parent_node))

    def exit_scope(self):
        logger.debug("Converter:exit_scope:%d", len(self.locals))
        graph = self.current_fn
        self.current_fn = self.outer[0]
        self.outer.pop(0)
        self.locals.pop(0)
        return graph

    def current_scope(self):
        return self.locals[0]

    def bind(self, name, val):
        logger.debug("Converter:bind:%s", name)
        self.locals[0][name] = val

    def lookup(self, name, info, raise_exception=True):
        for scope in self.locals:
            if name in scope:
                return scope[name]
        if name in self.globals:
            return self.globals[name]
        if raise_exception:
            raise ValueError(info.msg(f"Unbound name: {name}."))
        return None

    def generate_unique_name(self, candidate="tmp"):
        r = candidate
        while r in self.used_vars:
            r = candidate + "_" + str(self.nextvar)
            self.nextvar = self.nextvar + 1
        self.used_vars.add(r)
        return r

    def to_onnx_attr_ref(self, val: AttrRef):
        pytype = val.typeinfo
        attrname = None
        if pytype is float:
            attrname = "value_float"
        elif pytype is int:
            attrname = "value_int"
        elif pytype is str:
            attrname = "value_string"
        elif pytype is typing.List[int]:
            attrname = "value_ints"
        else:
            fail(DebugInfo(val, self).msg(f"Unsupported attribute type: {pytype}"))
        return self.ir_builder.attr_ref(attrname, val.value, pytype)

    def to_onnx_var(self, val, target=None, info=None):
        if isinstance(val, AttrRef):
            # promote attribute to value
            result = self.generate_unique_name(target if target else "tmp")
            attr = self.to_onnx_attr_ref(val)
            self.emit([result], Op(self.default_opset, "Constant"), [], [attr])
            return result
        if isinstance(val, ConstValue) and isinstance(val.value, float):  # TODO
            result = self.generate_unique_name(target if target else "tmp")
            return self.emit_const(val.value, result, info)
        if isinstance(val, Dynamic):
            return val.value
        # Assume value is a python-value convertible to a tensor
        # TODO: check if value is convertible to a TensorProto, so that we can
        # produce a better error message otherwise
        return self.emit_const(val, target if target else "tmp", info)

    def py_var_to_onnx_var(self, py_var, info):
        return self.to_onnx_var(self.lookup(py_var, info), info=info)

    def emit_docstring(self, docstring):
        self.ir_builder.add_docstring(self.current_fn, docstring)

    def emit(self, outputs, callee, inputs, attrs, sub_functions=None):
        if callee.opname == 'NotEqual':
            if len(attrs) != 0:
                raise RuntimeError(
                    "Operator %r does not support attributes." % callee.opname)
            tmp = self.generate_unique_name()
            self.ir_builder.add_stmt(
                self.current_fn, [tmp], callee.opset, "Equal", inputs, attrs)
            self.ir_builder.add_stmt(
                self.current_fn, outputs, callee.opset, "Not", [tmp], attrs)
        else:
            self.ir_builder.add_stmt(
                self.current_fn, outputs, callee.opset,
                callee.opname, inputs, attrs, sub_functions)

    def emit_loop(self, outputs, callee, inputs, attrs, info, sub_functions=None):
        def rename(x):
            r = self.generate_unique_name(x)
            self.bind(x, Dynamic(r, DynamicKind.Output, info))
            return r

        # [ self.to_onnx_var(self.lookup(pvar)) for pvar in inputs ]
        onnx_inputs = inputs
        onnx_outputs = [rename(x) for x in outputs]
        self.emit(onnx_outputs, Op(self.default_opset, callee), onnx_inputs, attrs,
                  sub_functions=sub_functions)

    def emit_const(self, pyvalue, suggested_name, info):
        ovar = self.generate_unique_name(suggested_name)
        tensor = pyvalue_to_tensor(ovar, pyvalue, self)
        attr = self.ir_builder.attr("value", tensor)
        self.emit([ovar], Op(self.default_opset, "Constant"), [], [attr])
        return ovar

    def is_pure_module(self, m):
        return (m in self.pure_modules)

    def is_constant_expr(self, node):
        if isinstance(node, ast.Name):
            val = self.lookup(node.id, DebugInfo(node, self), raise_exception=False)
            if val is None:
                # A function...
                return False
            return isinstance(val, ConstValue) and self.is_pure_module(val.value)
        if isinstance(node, (ast.Call, ast.BinOp, ast.UnaryOp, ast.Compare,
                             ast.Num, ast.Str, ast.Attribute, ast.List, ast.Load,
                             ast.NameConstant, ast.Constant, ast.Str)):
            return all([self.is_constant_expr(c) for c in ast.iter_child_nodes(node)])
        return False

    def eval_constant_expr(self, node):
        # TODO: assert (self.is_constant_expr(node))
        locals = {}  # TODO
        return (eval(compile(ast.Expression(node), filename="<ast>", mode="eval"),
                self.globals, locals))

    def eval_attr(self, node):
        if isinstance(node, ast.Num):
            return node.n
        if isinstance(node, ast.Str):
            return node.s
        if isinstance(node, ast.NameConstant):
            if not isinstance(node.value, bool):
                raise ValueError(f"Unsupported NameConstant attribute: {node.value}.")
            return 1 if node.value else 0
        if isinstance(node, ast.List):
            return [self.eval_attr(x) for x in node.elts]
        if isinstance(node, (ast.Call, ast.Attribute, ast.UnaryOp)):
            try:
                return self.eval_constant_expr(node)
            except NameError as e:
                raise NameError(DebugInfo(node, self).msg(
                    "Unable to evaluate a constant in node type %r "
                    "due to %r." % (type(node), str(e))))
        raise ValueError(f"Unsupported attribute type '{type(node).__name__}'.")

    def translate_attr(self, attr_name, node):
        if isinstance(node, ast.Name):
            val = self.lookup(node.id, DebugInfo(node, self))
            if (isinstance(val, AttrRef)):
                return self.ir_builder.attr_ref(attr_name, val.value, val.typeinfo)
            else:
                # TODO: lookup value; if func.def., compile it to Graph; if a
                # constant; etc.
                fail(DebugInfo(node, self).msg(
                    f"Unimplemented attribute construct "
                    f"'{attr_name}' for node type '{type(node).__name__}'."))
        return self.ir_builder.attr(attr_name, self.eval_attr(node))

    def translate_docstring(self, node):
        if hasattr(node.value, 'value'):
            # python 3.8+
            return self.emit_docstring(node.value.value)
        if hasattr(node.value, 's'):
            # python 3.7
            return self.emit_docstring(node.value.s)
        raise TypeError("Unexpected type %r for node. "
                        "Unsupoorted version of python." % type(node))

    # Expression-translation generates "IR statements/nodes" that compute the value of
    # the expression into a target-variable, and returns the variable that is
    # assigned this value.
    def translate_expr(self, node, target="tmp"):
        kind = ConverterExpressionKind.ANY
        if isinstance(node, ast.Call):
            r = self.translate_call_expr(node)
        elif isinstance(node, ast.BinOp):
            r = self.translate_bin_op_expr(node)
        elif isinstance(node, ast.UnaryOp):
            r = self.translate_unary_op_expr(node)
            if r[1] is None:
                # constant is replaced
                return self.translate_expr(node.operand, target=target)
        elif isinstance(node, ast.Compare):
            r = self.translate_compare_expr(node)
        elif isinstance(node, ast.Name):
            r = self.translate_name_expr(node)
        elif self.is_constant_expr(node):
            r = self.emit_const(self.eval_constant_expr(node), target, DebugInfo(node, self))
            kind = ConverterExpressionKind.CONST
        else:
            raise ValueError(DebugInfo(node, self).msg(
                f"Unsupported expression type: {type(node).__name__}."))
        if isinstance(r, tuple):
            if isinstance(target, str):
                result = self.generate_unique_name(target)
                callee, args, attrs = r
                self.emit([result], callee, args, attrs)
                return ConverterExpression(result, kind)
            results = [self.generate_unique_name(x) for x in target]
            callee, args, attrs = r
            self.emit(results, callee, args, attrs)
            return ConverterExpression(results, kind)
        return ConverterExpression(r, kind)

    # Translation of an expression where "None" is permitted (eg., for an optional argument)
    def translate_opt_expr(self, node, target="tmp"):
        # None is represented as a NameConstant in Python 3.7 and Constant in Python 3.9
        if isinstance(node, (ast.NameConstant, ast.Constant)) and (node.value is None):
            return ConverterExpression(None, ConverterExpressionKind.ANY)
        return self.translate_expr(node, target)

    def translate_call_expr(self, node):
        # TODO: for now, we map named arguments to attributes, and positional
        # arguments to inputs.
        callee = self.translate_callee_expr(node.func)
        args = [self.translate_opt_expr(x).name for x in node.args]
        attrs = [self.translate_attr(x.arg, x.value) for x in node.keywords]
        return callee, args, attrs

    def _cast_like_binary_expression(self, left, right):
        if left.is_const() and not right.is_const():
            right = right.name
            tmp = self.generate_unique_name(left.name + "_cast")
            self.emit([tmp], Op(self.default_opset, 'CastLike'), [left.name, right], [])
            left = tmp
        elif not left.is_const() and right.is_const():
            left = left.name
            tmp = self.generate_unique_name(right.name + "_cast")
            self.emit([tmp], Op(self.default_opset, 'CastLike'), [right.name, left], [])
            right = tmp
        else:
            left = left.name
            right = right.name
        return left, right

    def translate_bin_op_expr(self, node):
        op = type(node.op)
        if op not in primop_map:
            raise ValueError(DebugInfo(node, self).msg("Unsupported operator %r." % op))
        opname = primop_map[op]
        left = self.translate_expr(node.left)
        right = self.translate_expr(node.right)
        left, right = self._cast_like_binary_expression(left, right)
        return Op(self.default_opset, opname), [left, right], []

    def translate_unary_op_expr(self, node):
        op = type(node.op)
        if op not in primop_map:
            raise ValueError(DebugInfo(node, self).msg("Unsupported operator %r." % op))
        operand = self.translate_expr(node.operand)
        if operand.is_const():
            # This function changed the constant node.operand
            # and returns it. The function calling this one
            # should intercept this call and replace node
            # by node.operand.
            if hasattr(node.operand, 'value'):
                # python 3.8+
                val = node.operand.value
                at = 'value'
            elif hasattr(node.operand, 'n'):
                # python 3.7
                val = float(node.operand.n)
                at = 'n'
            else:
                raise TypeError(
                    "Unable to guess constant value from type %r and attributes %r."
                    "" % (type(node.operand), dir(node.operand)))
            if op == ast.USub:
                setattr(node.operand, at, -val)
                return node.operand, None, None
            if op == ast.UAdd:
                return node.operand, None, None
        opname = primop_map[op]
<<<<<<< HEAD
        return Op(default_opset, opname), [operand.name], []
=======
        operand = self.translate_expr(node.operand).name
        return Op(self.default_opset, opname), [operand], []
>>>>>>> ac84d647

    def translate_compare_expr(self, node):
        # TODO: handle multiple comparisons in one expression
        assert len(node.ops) == 1
        assert len(node.comparators) == 1
        op = type(node.ops[0])
        if op not in primop_map:
            raise ValueError(DebugInfo(node, self).msg("Unsupported operator %r." % op))
        opname = primop_map[op]
        left = self.translate_expr(node.left)
        right = self.translate_expr(node.comparators[0])
        left, right = self._cast_like_binary_expression(left, right)
        return Op(self.default_opset, opname), [left, right], []

    def translate_name_expr(self, node):
        return self.py_var_to_onnx_var(node.id, DebugInfo(node, self))

    def translate_opset_expr(self, node) -> values.Opset:
        """Return an Opset"""
        if isinstance(node, ast.Name):
            try:
                val = self.lookup(node.id, DebugInfo(node, self))
                if isinstance(val, ConstValue):  # TODO
                    val = val.value
                if isinstance(val, values.Opset):
                    return val
                fail(f"{node.id} has value of type {type(node.id)} and used as opset.")
            except BaseException:
                warn(f"Unknown opset name {node.id}.")
                return values.Opset(node.id, 1)
        elif isinstance(node, ast.Attribute):
            fail(DebugInfo(node, self).msg("Nested module unimplemented"))  # TODO
        else:
            fail(DebugInfo(node, self).msg("Invalid opset expression."))

    def translate_callee_expr(self, node) -> values.Op:
        """Return an Op"""
        if isinstance(node, ast.Attribute):
            module = self.translate_opset_expr(node.value)
            self.set_default_opset(module, node)
            opname = node.attr
            if opname in module:
                return Op(module, node.attr)
            warn(f"'{opname}' is not a known op in '{str(module)}'")
            return Op(module, node.attr)
        if isinstance(node, ast.Name):
            function_name = node.id
            found = self.lookup(function_name, DebugInfo(node, self), raise_exception=False)
            if isinstance(found, OnnxFunction):
                self.current_fn.append_function(found)
                return found
            if isinstance(found, Op):
                return found
            if not found:
                if function_name not in self.default_opset:
                    warn(f"Unknown function name {node.id}. The ONNX graph may not work.")
                return Op(self.default_opset, node.id)
        fail(DebugInfo(node, self).msg("Invalid callee"))

    # Statement translation: A single Python statement is mapped into a
    # sequence of IR statements.

    def translate_stmt(self, node, index_of_stmt=None):
        if isinstance(node, ast.Assign):
            return self.translate_assign_stmt(node)
        if isinstance(node, ast.AnnAssign):
            return self.translate_assign_stmt(node)
        if isinstance(node, ast.Return):
            return self.translate_return_stmt(node)
        if isinstance(node, ast.If):
            return self.translate_if_stmt(node)
        if isinstance(node, ast.For):
            return self.translate_for_stmt(node)
        if isinstance(node, ast.Expr):
            if index_of_stmt == 0 and hasattr(node, 'value'):
                if hasattr(node.value, 'value') and isinstance(node.value.value, str):
                    # python 3.8+
                    return self.translate_docstring(node)
                if hasattr(node.value, 's') and isinstance(node.value.s, str):
                    # python 3.7
                    return self.translate_docstring(node)
        try:
            if node.value.func.id == 'print':
                # Any call to print function are ignored.
                return None
        except (TypeError, AttributeError):
            pass
        raise ValueError(DebugInfo(node, self).msg(
            f"Unsupported statement type: {type(node).__name__}."))

    def translate_assign_stmt(self, stmt: typing.Union[ast.Assign, ast.AnnAssign]):
        def assign(lhs, rhs):
            info = DebugInfo(lhs, self)
            if isinstance(lhs, ast.Name):
                lhs = lhs.id
                if self.is_constant_expr(rhs):
                    self.bind(lhs, ConstValue(self.eval_constant_expr(rhs), info))
                else:
                    t = self.translate_expr(rhs, lhs).name
                    if isinstance(stmt, ast.AnnAssign):
                        var = Dynamic(t, DynamicKind.Intermediate, info,
                                      typeinfo=self.eval_constant_expr(stmt.annotation))
                    else:
                        var = Dynamic(t, DynamicKind.Intermediate, info)
                    self.bind(lhs, var)
            elif isinstance(lhs, ast.Tuple):
                def id(x):
                    assert isinstance(x, ast.Name)
                    return x.id
                ids = [id(x) for x in lhs.elts]
                onnxids = self.translate_expr(rhs, ids).name
                for x, y in zip(ids, onnxids):
                    self.bind(x, Dynamic(y, DynamicKind.Intermediate, info))
            else:
                fail("Unsupported construct in LHS of assignment.")

        if isinstance(stmt, ast.Assign):
            targets = stmt.targets
        else:
            targets = [stmt.target]
        assert len(targets) == 1, "Multi-assignment not supported."
        lhs = targets[0]
        rhs = stmt.value
        if isinstance(rhs, ast.Tuple):
            assert isinstance(lhs, ast.Tuple)
            assert len(lhs.elts) == len(rhs.elts), \
                "Expected same number of elements on lhs and rhs of assignments."
            for p, r in zip(lhs.elts, rhs.elts):
                assign(p, r)
        else:
            assign(lhs, rhs)

    def translate_return_stmt(self, stmt: ast.Return):
        def ret(exp, suffix=""):
            ovar = self.translate_expr(exp, "return_val" + suffix).name
            if self.returntype is None:
                t = None
            else:
                t = self.returntype[self.num_outputs]
            self.ir_builder.add_output(self.current_fn, ovar, t, DebugInfo(stmt, self))
            self.num_outputs += 1
            return ovar

        val = stmt.value
        assert val is not None, "Return statement without return-value not supported."
        if (isinstance(val, ast.Tuple)):
            return [ret(exp, str(i)) for i, exp in enumerate(val.elts)]
        else:
            return ret(val)

    def translate_if_stmt(self, stmt: ast.If):
        live_defs = list(stmt.live_out.intersection(analysis.defs(stmt)))
        test = self.translate_expr(stmt.test, "cond").name
        lineno = DebugInfo(stmt, self).lineno
        thenGraph, sub_fct_then = self.translate_block(
            stmt.body, "thenGraph_%d" % lineno, live_defs, parent_stmt=stmt)
        thenAttr = self.ir_builder.attr("then_branch", thenGraph)
        elseGraph, sub_fct_else = self.translate_block(
            stmt.orelse, "elseGraph_%d" % lineno, live_defs, parent_stmt=stmt)
        elseAttr = self.ir_builder.attr("else_branch", elseGraph)

        def rename(x):
            r = self.generate_unique_name(x)
            self.bind(x, Dynamic(r, DynamicKind.Intermediate, DebugInfo(stmt, self)))
            return r

        renamed = [rename(x) for x in live_defs]
        sub_functions = {}
        sub_functions.update(sub_fct_then)
        sub_functions.update(sub_fct_else)
        self.emit(renamed, Op(self.default_opset, "If"), [test], [thenAttr, elseAttr],
                  sub_functions=sub_functions)

    def translate_for_stmt(self, for_stmt: ast.For):
        # loop-variable
        assert isinstance(for_stmt.target, ast.Name), \
            "For loop target must be a single variable."
        p_loop_var = for_stmt.target.id
        # iter
        iter = for_stmt.iter
        assert isinstance(iter, ast.Call), "Loop bound not a call."
        assert isinstance(iter.func, ast.Name), "Unsupported loop bound."
        assert iter.func.id == "range", "Unsupported loop bound."
        assert iter.args and len(iter.args) == 1, "Unsupported loop bound."
        assert not iter.keywords, "Unsupported loop bound."
        o_loop_bound = self.translate_expr(iter.args[0], "loop_bound").name
        # analyze loop body
        exposed_uses = analysis.exposed_uses(for_stmt.body, self)
        vars_def_in_loop = analysis.defs(for_stmt.body)
        loop_state_vars = vars_def_in_loop.intersection(
            exposed_uses | for_stmt.live_out)
        scan_outputs = set()  # TODO
        outputs = list(loop_state_vars | scan_outputs)

        # loop-condition:
        o_true = self.emit_const(True, "true", DebugInfo(for_stmt, self))
        # o_loop_bound = self.emit_const(3, "loop_bound")

        # build loop_body
        self.enter_scope("loop_body", for_stmt)
        o_loop_var = self.generate_unique_name(p_loop_var)
        self.ir_builder.add_input(
            self.current_fn, o_loop_var, types.INT64, DebugInfo(for_stmt, self))
        self.bind(p_loop_var, Dynamic(
            o_loop_var, DynamicKind.Loop, DebugInfo(for_stmt, self)))
        o_cond_var = self.generate_unique_name("cond_in")
        self.ir_builder.add_input(
            self.current_fn, o_cond_var, types.BOOL, DebugInfo(for_stmt, self))
        for pv in loop_state_vars:
            ov = self.generate_unique_name(pv)
            # TODO: retrieve the annotation for variable pv is any is specified.
            # typeinfo = self.eval_constant_expr(pv.annotation)
            typeinfo = None
            self.ir_builder.add_input(
                self.current_fn, ov, typeinfo, DebugInfo(for_stmt, self))
            self.bind(pv, Dynamic(ov, DynamicKind.Loop, DebugInfo(for_stmt, self)))
        for s in for_stmt.body:
            self.translate_stmt(s)
        o_cond_out = self.generate_unique_name("cond_out")
        self.emit([o_cond_out], Op(self.default_opset, "Identity"), [o_cond_var], [])
        self.ir_builder.add_output(
            self.current_fn, o_cond_out, types.BOOL, DebugInfo(for_stmt, self))
        for pv in loop_state_vars:
            ov = self.py_var_to_onnx_var(pv, DebugInfo(for_stmt, self))
            # TODO: retrieve variable type for the annotation if any.
            typeinfo = None
            self.ir_builder.add_output(
                self.current_fn, ov, typeinfo, DebugInfo(for_stmt, self))
        body = self.exit_scope()

        inputs = [o_loop_bound, o_true] + \
                 [self.py_var_to_onnx_var(
                     pv, DebugInfo(for_stmt, self)) for pv in loop_state_vars]
        graph, sub_functions = body.to_graph_proto()
        attrs = [self.ir_builder.attr("body", graph)]
        return self.emit_loop(outputs, "Loop", inputs, attrs,
                              sub_functions=sub_functions,
                              info=DebugInfo(for_stmt, self))

    # Translation of a statement-block to GraphProto attribute
    def translate_block(self, stmts, name, live_defs, parent_stmt=None):
        info_stmt = stmts[0] if len(stmts) > 0 else parent_stmt
        self.enter_scope(name, None)
        for s in stmts:
            self.translate_stmt(s)
        for pvar in live_defs:
            if pvar in self.current_scope():
                pv_val = self.current_scope()[pvar]
                output = self.to_onnx_var(pv_val, pvar)
                self.ir_builder.add_output(
                    self.current_fn, output, pv_val.typeinfo, DebugInfo(info_stmt, self))
            else:
                pv_val = None
                for scope in self.locals:  # TODO: skip current_scope
                    if pvar in scope:
                        pv_val = scope[pvar]
                        break
                if pv_val is None:
                    fail(DebugInfo(stmts[0], self).msg(
                        f"Variable {pvar} is not assigned a value along a conditional "
                        f"branch, known variables: {list(self.locals)}."))
                # introduce a copy
                ovar = self.generate_unique_name(pvar)
                self.emit([ovar], Op(self.default_opset, "Identity"),
                          [self.to_onnx_var(pv_val, pvar)], [])
                # TODO: retrieve the annotation if any.
                typeinfo = None
                self.ir_builder.add_output(
                    self.current_fn, ovar, typeinfo, DebugInfo(info_stmt, self))
        graph = self.exit_scope()
        return graph.to_graph_proto()

    def translate_function_def(self, fn: ast.FunctionDef):
        logger.debug("Converter:translate_function_def:%s", fn.name)
        if fn.name in self.this_module.function_defs:
            warn(f"{fn.name}: Already defined.")
        args = fn.args
        if args.vararg or args.kwonlyargs or args.kw_defaults or args.kwarg:
            warn(f"{fn.name}: Unsupported feature in function signature.")
        domain = self.this_module.domain
        self.current_fn = self.ir_builder.new_function(fn.name, domain, True)
        for i, x in enumerate(args.args):
            arg_with_default_start_index = len(args.args) - len(args.defaults)
            if args.defaults and i >= arg_with_default_start_index:
                # ast.Num does not have 'value' property in python 3.7
                if hasattr(args.defaults[i - arg_with_default_start_index], 'value'):
                    default_value = args.defaults[i - arg_with_default_start_index].value
                elif hasattr(args.defaults[i - arg_with_default_start_index], 'n'):
                    default_value = args.defaults[i - arg_with_default_start_index].n
                else:
                    default_value = None
            else:
                default_value = None
            if x.annotation:
                typeinfo = self.eval_constant_expr(x.annotation)
            else:
                # The code can only be exported as a function.
                typeinfo = None
            if ta.is_attr(typeinfo):
                self.ir_builder.add_attr(
                    self.current_fn, x.arg, typeinfo, DebugInfo(x, self), default_value)
                self.bind(x.arg, AttrRef(x.arg, typeinfo, DebugInfo(x, self)))
            else:
                self.ir_builder.add_input(self.current_fn, x.arg, typeinfo, DebugInfo(x, self))
                self.bind(x.arg, Dynamic(x.arg, DynamicKind.Input, DebugInfo(x, self)))
        if fn.returns:
            returntype = self.eval_constant_expr(fn.returns)
            if isinstance(returntype, tuple):
                assert all([ta.is_valid(t) for t in returntype])
                self.returntype = returntype
            else:
                assert ta.is_valid(returntype)
                self.returntype = (returntype,)
        else:
            self.returntype = None
        self.num_outputs = 0
        for i, s in enumerate(fn.body):
            self.translate_stmt(s, index_of_stmt=i)
        if self.returntype is not None:
            if self.num_outputs != len(self.returntype):
                raise SyntaxError(DebugInfo(fn, self).msg(
                    "Mismatch in number of return values and types. "
                    "Keyword 'return' cannot be used in a subgraph (test, loop). "
                    " returntype is %r, self.num_outputs=%r." % (
                        returntype, self.num_outputs)))
        return self.current_fn

    def do_import(self, alias):
        logger.debug("Importing %r as %r.", alias.name, alias.asname)
        fail_if(alias.name not in self.known_modules,
                f"Import: unsupported module {alias.name}")
        asname = alias.asname if alias.asname else alias.name
        self.globals[asname] = self.known_modules[alias.name]

    def top_level_stmt(self, stmt):
        if isinstance(stmt, ast.FunctionDef):
            self.init_function_translation()
            analysis.do_liveness_analysis(stmt, self)
            fn_ir = self.translate_function_def(stmt)
            fn_ir.debug_print()
            self.this_module.add_function_def(fn_ir)
            return fn_ir
        if isinstance(stmt, ast.If):
            # Skips it.
            return None
        raise ValueError(f"Unsupported top-level statement type: {type(stmt).__name__}.")<|MERGE_RESOLUTION|>--- conflicted
+++ resolved
@@ -145,6 +145,9 @@
 
     def is_const(self):
         return self.kind == ConverterExpressionKind.CONST
+
+    def __str__(self):
+        return self.name
 
 
 class Converter:
@@ -497,12 +500,7 @@
             if op == ast.UAdd:
                 return node.operand, None, None
         opname = primop_map[op]
-<<<<<<< HEAD
-        return Op(default_opset, opname), [operand.name], []
-=======
-        operand = self.translate_expr(node.operand).name
         return Op(self.default_opset, opname), [operand], []
->>>>>>> ac84d647
 
     def translate_compare_expr(self, node):
         # TODO: handle multiple comparisons in one expression
